{
  "name": "hls.js",
  "version": "0.8.4",
  "license": "Apache-2.0",
  "description": "JavaScript HLS client using MediaSourceExtension",
  "homepage": "https://github.com/video-dev/hls.js",
  "authors": "Guillaume du Pontavice <g.du.pontavice@gmail.com>",
  "repository": {
    "type": "git",
    "url": "https://github.com/video-dev/hls.js"
  },
  "publishConfig": {
    "registry": "http://registry.npmjs.org"
  },
  "bugs": {
    "url": "https://github.com/video-dev/hls.js/issues"
  },
  "main": "./dist/hls.js",
  "nyc": {
    "reporter": [
      "lcov"
    ],
    "exclude": [
      "tests"
    ]
  },
  "scripts": {
    "build": "webpack",
    "preparerelease": "npm run build && npm run test && git add dist/* && git commit -m 'update dist'",
    "prerelease": "mversion prerelease && npm run preparerelease",
    "patch": "mversion p && npm run preparerelease",
    "minor": "mversion mi && npm run preparerelease",
    "major": "mversion ma && npm run preparerelease",
    "pretest": "npm run lint",
<<<<<<< HEAD
    "test": "BABEL_ENV=test mocha --compilers js:babel-register --recursive tests/unit",
    "testfunc": "BABEL_ENV=test mocha --compilers js:babel-register tests/functional/auto/hlsjs.js --timeout 40000",
    "lint": "jshint src/",
    "dev": "webpack-dev-server --env.debug --port 8080"
=======
    "test": "cross-env BABEL_ENV=test mocha --compilers js:babel-register --recursive tests/unit",
    "testfunc": "cross-env BABEL_ENV=test mocha --compilers js:babel-register tests/functional/auto/hlsjs.js --timeout 40000",
    "lint": "jshint src/",
    "dev": "webpack-dev-server --env.debug --port 8000"
>>>>>>> 80fb9685
  },
  "dependencies": {
    "url-toolkit": "^2.0.1"
  },
  "devDependencies": {
    "arraybuffer-equal": "^1.0.4",
    "babel-core": "^6.25.0",
    "babel-loader": "^7.1.1",
    "babel-preset-es2015": "^6.24.1",
<<<<<<< HEAD
    "babel-register": "^6.18.0",
    "chromedriver": "^2.27.1",
    "cross-env": "^3.1.4",
    "deep-strict-equal": "^0.2.0",
    "http-server": "^0.9.0",
    "jshint": "^2.9.4",
    "mocha": "^3.0.2",
    "mversion": "^1.10.1",
    "selenium-webdriver": "^2.52.0",
    "webpack": "^3.0.0",
    "webpack-dev-server": "^2.5.0",
=======
    "babel-register": "^6.24.0",
    "chromedriver": "^2.28.0",
    "cross-env": "^5.0.2",
    "deep-strict-equal": "^0.2.0",
    "http-server": "^0.10.0",
    "jshint": "^2.9.4",
    "mocha": "^3.0.2",
    "mversion": "^1.10.1",
    "selenium-webdriver": "^3.1.0",
    "webpack": "^3.5.5",
    "webpack-dev-server": "^2.7.1",
>>>>>>> 80fb9685
    "webworkify-webpack": "^2.0.0"
  }
}<|MERGE_RESOLUTION|>--- conflicted
+++ resolved
@@ -32,17 +32,10 @@
     "minor": "mversion mi && npm run preparerelease",
     "major": "mversion ma && npm run preparerelease",
     "pretest": "npm run lint",
-<<<<<<< HEAD
-    "test": "BABEL_ENV=test mocha --compilers js:babel-register --recursive tests/unit",
-    "testfunc": "BABEL_ENV=test mocha --compilers js:babel-register tests/functional/auto/hlsjs.js --timeout 40000",
-    "lint": "jshint src/",
-    "dev": "webpack-dev-server --env.debug --port 8080"
-=======
     "test": "cross-env BABEL_ENV=test mocha --compilers js:babel-register --recursive tests/unit",
     "testfunc": "cross-env BABEL_ENV=test mocha --compilers js:babel-register tests/functional/auto/hlsjs.js --timeout 40000",
     "lint": "jshint src/",
     "dev": "webpack-dev-server --env.debug --port 8000"
->>>>>>> 80fb9685
   },
   "dependencies": {
     "url-toolkit": "^2.0.1"
@@ -52,19 +45,6 @@
     "babel-core": "^6.25.0",
     "babel-loader": "^7.1.1",
     "babel-preset-es2015": "^6.24.1",
-<<<<<<< HEAD
-    "babel-register": "^6.18.0",
-    "chromedriver": "^2.27.1",
-    "cross-env": "^3.1.4",
-    "deep-strict-equal": "^0.2.0",
-    "http-server": "^0.9.0",
-    "jshint": "^2.9.4",
-    "mocha": "^3.0.2",
-    "mversion": "^1.10.1",
-    "selenium-webdriver": "^2.52.0",
-    "webpack": "^3.0.0",
-    "webpack-dev-server": "^2.5.0",
-=======
     "babel-register": "^6.24.0",
     "chromedriver": "^2.28.0",
     "cross-env": "^5.0.2",
@@ -76,7 +56,6 @@
     "selenium-webdriver": "^3.1.0",
     "webpack": "^3.5.5",
     "webpack-dev-server": "^2.7.1",
->>>>>>> 80fb9685
     "webworkify-webpack": "^2.0.0"
   }
 }