--- conflicted
+++ resolved
@@ -188,7 +188,6 @@
                         } else {
                             fragdecryptdata = levelkey;
                         }
-<<<<<<< HEAD
                         var url = result[2]
                             ? this.resolve(result[2], baseurl)
                             : null;
@@ -202,27 +201,11 @@
                                 cc: cc,
                                 byteRangeStartOffset: byteRangeStartOffset,
                                 byteRangeEndOffset: byteRangeEndOffset,
-                                decryptdata: fragdecryptdata
+                                decryptdata: fragdecryptdata,
+                                programDateTime: programDateTime
                             });
                             totalduration += duration;
                         }
-=======
-                        level.fragments.push({
-                            url: result[2]
-                                ? this.resolve(result[2], baseurl)
-                                : null,
-                            duration: duration,
-                            start: totalduration,
-                            sn: sn,
-                            level: id,
-                            cc: cc,
-                            byteRangeStartOffset: byteRangeStartOffset,
-                            byteRangeEndOffset: byteRangeEndOffset,
-                            decryptdata: fragdecryptdata,
-                            programDateTime: programDateTime
-                        });
-                        totalduration += duration;
->>>>>>> f897f599
                         byteRangeStartOffset = null;
                         programDateTime = null;
                     }
