--- conflicted
+++ resolved
@@ -4,13 +4,7 @@
 import { ErrorTypes, ErrorDetails } from '../errors';
 import EventEmitter from 'events';
 import work from 'webworkify-webpack';
-<<<<<<< HEAD
-import {getMediaSource} from '../helper/mediasource-helper';
-
-const MediaSource = getMediaSource();
-=======
 import { getMediaSource } from '../helper/mediasource-helper';
->>>>>>> 661d31ed
 
 const MediaSource = getMediaSource();
 
@@ -115,11 +109,7 @@
     this.frag = frag;
     if (w) {
       // post fragment payload as transferable objects for ArrayBuffer (no copy)
-<<<<<<< HEAD
-      w.postMessage({cmd: 'demux', data, decryptdata, initSegment, audioCodec, videoCodec, timeOffset, discontinuity, trackSwitch, contiguous, duration, accurateTimeOffset,defaultInitPTS}, data instanceof ArrayBuffer ? [data] : []);
-=======
       w.postMessage({ cmd: 'demux', data, decryptdata, initSegment, audioCodec, videoCodec, timeOffset, discontinuity, trackSwitch, contiguous, duration, accurateTimeOffset, defaultInitPTS }, data instanceof ArrayBuffer ? [data] : []);
->>>>>>> 661d31ed
     } else {
       let demuxer = this.demuxer;
       if (demuxer)
