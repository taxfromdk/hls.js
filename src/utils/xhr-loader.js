/**
 * XHR based logger
*/

import {logger} from '../utils/logger';

class XhrLoader {

  constructor(config) {
    if (config && config.xhrSetup) {
      this.xhrSetup = config.xhrSetup;
    }
  }

  destroy() {
    this.abort();
    this.loader = null;
  }

  abort() {
    var loader = this.loader;
    if (loader && loader.readyState !== 4) {
      this.stats.aborted = true;
      loader.abort();
    }

    window.clearTimeout(this.requestTimeout);
    this.requestTimeout = null;
    window.clearTimeout(this.retryTimeout);
    this.retryTimeout = null;
  }

  load(context, config, callbacks) {
    this.context = context;
    this.config = config;
    this.callbacks = callbacks;
    this.stats = {trequest: performance.now(), retry: 0};
    this.retryDelay = config.retryDelay;
    this.loadInternal();
  }

  loadInternal() {
    var xhr, context = this.context;

    if (typeof XDomainRequest !== 'undefined') {
       xhr = this.loader = new XDomainRequest();
    } else {
       xhr = this.loader = new XMLHttpRequest();
    }
    let stats = this.stats;
    stats.tfirst = 0;
    stats.loaded = 0;
    const xhrSetup = this.xhrSetup;

    try {
      if (xhrSetup) {
        try {
          xhrSetup(xhr, context.url);
        } catch (e) {
          // fix xhrSetup: (xhr, url) => {xhr.setRequestHeader("Content-Language", "test");}
          // not working, as xhr.setRequestHeader expects xhr.readyState === OPEN
          xhr.open('GET', context.url, true);
          xhrSetup(xhr, context.url);
        }
      }
      if (!xhr.readyState) {
        xhr.open('GET', context.url, true);
      }
    } catch (e) {
      // IE11 throws an exception on xhr.open if attempting to access an HTTP resource over HTTPS
<<<<<<< HEAD
      this.callbacks.onError({ code : xhr.status, text: e.message }, context);
=======
      this.callbacks.onError({ code : xhr.status, text: e.message }, context, xhr);
>>>>>>> 95888a60
      return;
    }

    if (context.rangeEnd) {
      xhr.setRequestHeader('Range','bytes=' + context.rangeStart + '-' + (context.rangeEnd-1));
    }
    xhr.onreadystatechange = this.readystatechange.bind(this);
    xhr.onprogress = this.loadprogress.bind(this);
    xhr.responseType = context.responseType;

    // setup timeout before we perform request
    this.requestTimeout = window.setTimeout(this.loadtimeout.bind(this), this.config.timeout);
    xhr.send();
  }

  readystatechange(event) {
    var xhr = event.currentTarget,
        readyState = xhr.readyState,
        stats = this.stats,
        context = this.context,
        config = this.config;

    // don't proceed if xhr has been aborted
    if (stats.aborted) {
      return;
    }

    // >= HEADERS_RECEIVED
    if (readyState >=2) {
      // clear xhr timeout and rearm it if readyState less than 4
      window.clearTimeout(this.requestTimeout);
      if (stats.tfirst === 0) {
        stats.tfirst = Math.max(performance.now(), stats.trequest);
      }
      if (readyState === 4) {
        let status = xhr.status;
        // http status between 200 to 299 are all successful
        if (status >= 200 && status < 300)  {
          stats.tload = Math.max(stats.tfirst,performance.now());
          let data,len;
          if (context.responseType === 'arraybuffer') {
            data = xhr.response;
            len = data.byteLength;
          } else {
            data = xhr.responseText;
            len = data.length;
          }
          stats.loaded = stats.total = len;
          let response = { url : xhr.responseURL, data : data };
          this.callbacks.onSuccess(response, stats, context, xhr);
        } else {
            // if max nb of retries reached or if http status between 400 and 499 (such error cannot be recovered, retrying is useless), return error
          if (stats.retry >= config.maxRetry || (status >= 400 && status < 499)) {
            logger.error(`${status} while loading ${context.url}` );
            this.callbacks.onError({ code : status, text : xhr.statusText}, context, xhr);
          } else {
            // retry
            logger.warn(`${status} while loading ${context.url}, retrying in ${this.retryDelay}...`);
            // aborts and resets internal state
            this.destroy();
            // schedule retry
            this.retryTimeout = window.setTimeout(this.loadInternal.bind(this), this.retryDelay);
            // set exponential backoff
            this.retryDelay = Math.min(2 * this.retryDelay, config.maxRetryDelay);
            stats.retry++;
          }
        }
      } else {
        // readyState >= 2 AND readyState !==4 (readyState = HEADERS_RECEIVED || LOADING) rearm timeout as xhr not finished yet
        this.requestTimeout = window.setTimeout(this.loadtimeout.bind(this), config.timeout);
      }
    }
  }

  loadtimeout() {
    logger.warn(`timeout while loading ${this.context.url}` );
    this.callbacks.onTimeout(this.stats, this.context, null);
  }

  loadprogress(event) {
    var xhr = event.currentTarget,
        stats = this.stats;

    stats.loaded = event.loaded;
    if (event.lengthComputable) {
      stats.total = event.total;
    }
    let onProgress = this.callbacks.onProgress;
    if (onProgress) {
      // third arg is to provide on progress data
      onProgress(stats, this.context, null, xhr);
    }
  }
}

export default XhrLoader;<|MERGE_RESOLUTION|>--- conflicted
+++ resolved
@@ -68,11 +68,7 @@
       }
     } catch (e) {
       // IE11 throws an exception on xhr.open if attempting to access an HTTP resource over HTTPS
-<<<<<<< HEAD
       this.callbacks.onError({ code : xhr.status, text: e.message }, context);
-=======
-      this.callbacks.onError({ code : xhr.status, text: e.message }, context, xhr);
->>>>>>> 95888a60
       return;
     }
 
