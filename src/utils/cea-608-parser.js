/**
 *
 * This code was ported from the dash.js project at:
 *   https://github.com/Dash-Industry-Forum/dash.js/blob/development/externals/cea608-parser.js
 *   https://github.com/Dash-Industry-Forum/dash.js/commit/8269b26a761e0853bb21d78780ed945144ecdd4d#diff-71bc295a2d6b6b7093a1d3290d53a4b2
 *
 * The original copyright appears below:
 *
 * The copyright in this software is being made available under the BSD License,
 * included below. This software may be subject to other third party and contributor
 * rights, including patent rights, and no such rights are granted under this license.
 *
 * Copyright (c) 2015-2016, DASH Industry Forum.
 * All rights reserved.
 *
 * Redistribution and use in source and binary forms, with or without modification,
 * are permitted provided that the following conditions are met:
 *  1. Redistributions of source code must retain the above copyright notice, this
 *  list of conditions and the following disclaimer.
 *  * Redistributions in binary form must reproduce the above copyright notice,
 *  this list of conditions and the following disclaimer in the documentation and/or
 *  other materials provided with the distribution.
 *  2. Neither the name of Dash Industry Forum nor the names of its
 *  contributors may be used to endorse or promote products derived from this software
 *  without specific prior written permission.
 *
 *  THIS SOFTWARE IS PROVIDED BY THE COPYRIGHT HOLDERS AND CONTRIBUTORS AS IS AND ANY
 *  EXPRESS OR IMPLIED WARRANTIES, INCLUDING, BUT NOT LIMITED TO, THE IMPLIED
 *  WARRANTIES OF MERCHANTABILITY AND FITNESS FOR A PARTICULAR PURPOSE ARE DISCLAIMED.
 *  IN NO EVENT SHALL THE COPYRIGHT HOLDER OR CONTRIBUTORS BE LIABLE FOR ANY DIRECT,
 *  INDIRECT, INCIDENTAL, SPECIAL, EXEMPLARY, OR CONSEQUENTIAL DAMAGES (INCLUDING, BUT
 *  NOT LIMITED TO, PROCUREMENT OF SUBSTITUTE GOODS OR SERVICES; LOSS OF USE, DATA, OR
 *  PROFITS; OR BUSINESS INTERRUPTION) HOWEVER CAUSED AND ON ANY THEORY OF LIABILITY,
 *  WHETHER IN CONTRACT, STRICT LIABILITY, OR TORT (INCLUDING NEGLIGENCE OR OTHERWISE)
 *  ARISING IN ANY WAY OUT OF THE USE OF THIS SOFTWARE, EVEN IF ADVISED OF THE
 *  POSSIBILITY OF SUCH DAMAGE.
 */
/**
     *  Exceptions from regular ASCII. CodePoints are mapped to UTF-16 codes
     */

let specialCea608CharsCodes = {
  0x2a: 0xe1, // lowercase a, acute accent
  0x5c: 0xe9, // lowercase e, acute accent
  0x5e: 0xed, // lowercase i, acute accent
  0x5f: 0xf3, // lowercase o, acute accent
  0x60: 0xfa, // lowercase u, acute accent
  0x7b: 0xe7, // lowercase c with cedilla
  0x7c: 0xf7, // division symbol
  0x7d: 0xd1, // uppercase N tilde
  0x7e: 0xf1, // lowercase n tilde
  0x7f: 0x2588, // Full block
  // THIS BLOCK INCLUDES THE 16 EXTENDED (TWO-BYTE) LINE 21 CHARACTERS
  // THAT COME FROM HI BYTE=0x11 AND LOW BETWEEN 0x30 AND 0x3F
  // THIS MEANS THAT \x50 MUST BE ADDED TO THE VALUES
  0x80: 0xae, // Registered symbol (R)
  0x81: 0xb0, // degree sign
  0x82: 0xbd, // 1/2 symbol
  0x83: 0xbf, // Inverted (open) question mark
  0x84: 0x2122, // Trademark symbol (TM)
  0x85: 0xa2, // Cents symbol
  0x86: 0xa3, // Pounds sterling
  0x87: 0x266a, // Music 8'th note
  0x88: 0xe0, // lowercase a, grave accent
  0x89: 0x20, // transparent space (regular)
  0x8a: 0xe8, // lowercase e, grave accent
  0x8b: 0xe2, // lowercase a, circumflex accent
  0x8c: 0xea, // lowercase e, circumflex accent
  0x8d: 0xee, // lowercase i, circumflex accent
  0x8e: 0xf4, // lowercase o, circumflex accent
  0x8f: 0xfb, // lowercase u, circumflex accent
  // THIS BLOCK INCLUDES THE 32 EXTENDED (TWO-BYTE) LINE 21 CHARACTERS
  // THAT COME FROM HI BYTE=0x12 AND LOW BETWEEN 0x20 AND 0x3F
  0x90: 0xc1, // capital letter A with acute
  0x91: 0xc9, // capital letter E with acute
  0x92: 0xd3, // capital letter O with acute
  0x93: 0xda, // capital letter U with acute
  0x94: 0xdc, // capital letter U with diaresis
  0x95: 0xfc, // lowercase letter U with diaeresis
  0x96: 0x2018, // opening single quote
  0x97: 0xa1, // inverted exclamation mark
  0x98: 0x2a, // asterisk
  0x99: 0x2019, // closing single quote
  0x9a: 0x2501, // box drawings heavy horizontal
  0x9b: 0xa9, // copyright sign
  0x9c: 0x2120, // Service mark
  0x9d: 0x2022, // (round) bullet
  0x9e: 0x201c, // Left double quotation mark
  0x9f: 0x201d, // Right double quotation mark
  0xa0: 0xc0, // uppercase A, grave accent
  0xa1: 0xc2, // uppercase A, circumflex
  0xa2: 0xc7, // uppercase C with cedilla
  0xa3: 0xc8, // uppercase E, grave accent
  0xa4: 0xca, // uppercase E, circumflex
  0xa5: 0xcb, // capital letter E with diaresis
  0xa6: 0xeb, // lowercase letter e with diaresis
  0xa7: 0xce, // uppercase I, circumflex
  0xa8: 0xcf, // uppercase I, with diaresis
  0xa9: 0xef, // lowercase i, with diaresis
  0xaa: 0xd4, // uppercase O, circumflex
  0xab: 0xd9, // uppercase U, grave accent
  0xac: 0xf9, // lowercase u, grave accent
  0xad: 0xdb, // uppercase U, circumflex
  0xae: 0xab, // left-pointing double angle quotation mark
  0xaf: 0xbb, // right-pointing double angle quotation mark
  // THIS BLOCK INCLUDES THE 32 EXTENDED (TWO-BYTE) LINE 21 CHARACTERS
  // THAT COME FROM HI BYTE=0x13 AND LOW BETWEEN 0x20 AND 0x3F
  0xb0: 0xc3, // Uppercase A, tilde
  0xb1: 0xe3, // Lowercase a, tilde
  0xb2: 0xcd, // Uppercase I, acute accent
  0xb3: 0xcc, // Uppercase I, grave accent
  0xb4: 0xec, // Lowercase i, grave accent
  0xb5: 0xd2, // Uppercase O, grave accent
  0xb6: 0xf2, // Lowercase o, grave accent
  0xb7: 0xd5, // Uppercase O, tilde
  0xb8: 0xf5, // Lowercase o, tilde
  0xb9: 0x7b, // Open curly brace
  0xba: 0x7d, // Closing curly brace
  0xbb: 0x5c, // Backslash
  0xbc: 0x5e, // Caret
  0xbd: 0x5f, // Underscore
  0xbe: 0x7c, // Pipe (vertical line)
  0xbf: 0x223c, // Tilde operator
  0xc0: 0xc4, // Uppercase A, umlaut
  0xc1: 0xe4, // Lowercase A, umlaut
  0xc2: 0xd6, // Uppercase O, umlaut
  0xc3: 0xf6, // Lowercase o, umlaut
  0xc4: 0xdf, // Esszett (sharp S)
  0xc5: 0xa5, // Yen symbol
  0xc6: 0xa4, // Generic currency sign
  0xc7: 0x2503, // Box drawings heavy vertical
  0xc8: 0xc5, // Uppercase A, ring
  0xc9: 0xe5, // Lowercase A, ring
  0xca: 0xd8, // Uppercase O, stroke
  0xcb: 0xf8, // Lowercase o, strok
  0xcc: 0x250f, // Box drawings heavy down and right
  0xcd: 0x2513, // Box drawings heavy down and left
  0xce: 0x2517, // Box drawings heavy up and right
  0xcf: 0x251b // Box drawings heavy up and left
};

/**
 * Utils
 */
let getCharForByte = function (byte) {
  let charCode = byte;
  if (specialCea608CharsCodes.hasOwnProperty(byte))
    charCode = specialCea608CharsCodes[byte];

  return String.fromCharCode(charCode);
};

let NR_ROWS = 15,
  NR_COLS = 100;
// Tables to look up row from PAC data
let rowsLowCh1 = { 0x11: 1, 0x12: 3, 0x15: 5, 0x16: 7, 0x17: 9, 0x10: 11, 0x13: 12, 0x14: 14 };
let rowsHighCh1 = { 0x11: 2, 0x12: 4, 0x15: 6, 0x16: 8, 0x17: 10, 0x13: 13, 0x14: 15 };
let rowsLowCh2 = { 0x19: 1, 0x1A: 3, 0x1D: 5, 0x1E: 7, 0x1F: 9, 0x18: 11, 0x1B: 12, 0x1C: 14 };
let rowsHighCh2 = { 0x19: 2, 0x1A: 4, 0x1D: 6, 0x1E: 8, 0x1F: 10, 0x1B: 13, 0x1C: 15 };

let backgroundColors = ['white', 'green', 'blue', 'cyan', 'red', 'yellow', 'magenta', 'black', 'transparent'];

/**
 * Simple logger class to be able to write with time-stamps and filter on level.
 */
<<<<<<< HEAD
var logger = {
    verboseFilter : {'DATA' : 3, 'DEBUG' : 3, 'INFO' : 2, 'WARNING' : 2, 'TEXT' : 1, 'ERROR' : 0},
    time : null,
    verboseLevel : 0, // Only write errors
    setTime : function(newTime) {
        this.time = newTime;
    },
    log : function(severity, msg) {
        var minLevel = this.verboseFilter[severity];
        if (this.verboseLevel >= minLevel) {
            console.log(this.time.toFixed(3) + ' [' + severity + '] ' + msg);
        }
    }
=======
let logger = {
  verboseFilter: { 'DATA': 3, 'DEBUG': 3, 'INFO': 2, 'WARNING': 2, 'TEXT': 1, 'ERROR': 0 },
  time: null,
  verboseLevel: 0, // Only write errors
  setTime: function (newTime) {
    this.time = newTime;
  },
  log: function (severity, msg) {
    let minLevel = this.verboseFilter[severity];
    if (this.verboseLevel >= minLevel)
      console.log(this.time + ' [' + severity + '] ' + msg);
  }
>>>>>>> 661d31ed
};

let numArrayToHexArray = function (numArray) {
  let hexArray = [];
  for (let j = 0; j < numArray.length; j++)
    hexArray.push(numArray[j].toString(16));

  return hexArray;
};

class PenState {
  constructor (foreground, underline, italics, background, flash) {
    this.foreground = foreground || 'white';
    this.underline = underline || false;
    this.italics = italics || false;
    this.background = background || 'black';
    this.flash = flash || false;
  }

  reset () {
    this.foreground = 'white';
    this.underline = false;
    this.italics = false;
    this.background = 'black';
    this.flash = false;
  }

  setStyles (styles) {
    let attribs = ['foreground', 'underline', 'italics', 'background', 'flash'];
    for (let i = 0; i < attribs.length; i++) {
      let style = attribs[i];
      if (styles.hasOwnProperty(style))
        this[style] = styles[style];
    }
  }

  isDefault () {
    return (this.foreground === 'white' && !this.underline && !this.italics &&
                this.background === 'black' && !this.flash);
  }

  equals (other) {
    return ((this.foreground === other.foreground) &&
                 (this.underline === other.underline) &&
                 (this.italics === other.italics) &&
                 (this.background === other.background) &&
                 (this.flash === other.flash));
  }

  copy (newPenState) {
    this.foreground = newPenState.foreground;
    this.underline = newPenState.underline;
    this.italics = newPenState.italics;
    this.background = newPenState.background;
    this.flash = newPenState.flash;
  }

  toString () {
    return ('color=' + this.foreground + ', underline=' + this.underline + ', italics=' + this.italics +
            ', background=' + this.background + ', flash=' + this.flash);
  }
}

/**
 * Unicode character with styling and background.
 * @constructor
 */
class StyledUnicodeChar {
  constructor (uchar, foreground, underline, italics, background, flash) {
    this.uchar = uchar || ' '; // unicode character
    this.penState = new PenState(foreground, underline, italics, background, flash);
  }

  reset () {
    this.uchar = ' ';
    this.penState.reset();
  }

  setChar (uchar, newPenState) {
    this.uchar = uchar;
    this.penState.copy(newPenState);
  }

  setPenState (newPenState) {
    this.penState.copy(newPenState);
  }

  equals (other) {
    return this.uchar === other.uchar && this.penState.equals(other.penState);
  }

  copy (newChar) {
    this.uchar = newChar.uchar;
    this.penState.copy(newChar.penState);
  }

  isEmpty () {
    return this.uchar === ' ' && this.penState.isDefault();
  }
}

/**
 * CEA-608 row consisting of NR_COLS instances of StyledUnicodeChar.
 * @constructor
 */
class Row {
  constructor () {
    this.chars = [];
    for (let i = 0; i < NR_COLS; i++)
      this.chars.push(new StyledUnicodeChar());

    this.pos = 0;
    this.currPenState = new PenState();
  }

  equals (other) {
    let equal = true;
    for (let i = 0; i < NR_COLS; i++) {
      if (!this.chars[i].equals(other.chars[i])) {
        equal = false;
        break;
      }
    }
    return equal;
  }

  copy (other) {
    for (let i = 0; i < NR_COLS; i++)
      this.chars[i].copy(other.chars[i]);
  }

  isEmpty () {
    let empty = true;
    for (let i = 0; i < NR_COLS; i++) {
      if (!this.chars[i].isEmpty()) {
        empty = false;
        break;
      }
    }
    return empty;
  }

  /**
     *  Set the cursor to a valid column.
     */
  setCursor (absPos) {
    if (this.pos !== absPos)
      this.pos = absPos;

    if (this.pos < 0) {
      logger.log('ERROR', 'Negative cursor position ' + this.pos);
      this.pos = 0;
    } else if (this.pos > NR_COLS) {
      logger.log('ERROR', 'Too large cursor position ' + this.pos);
      this.pos = NR_COLS;
    }
  }

  /**
     * Move the cursor relative to current position.
     */
  moveCursor (relPos) {
    let newPos = this.pos + relPos;
    if (relPos > 1) {
      for (let i = this.pos + 1; i < newPos + 1; i++)
        this.chars[i].setPenState(this.currPenState);
    }
    this.setCursor(newPos);
  }

  /**
     * Backspace, move one step back and clear character.
     */
<<<<<<< HEAD
    backSpace() {
        this.moveCursor(-1);
        this.chars[this.pos].setChar(' ', this.currPenState);
    }

    insertChar(byte) {
        if (byte >= 0x90) { //Extended char
            this.backSpace();
        }
        var char = getCharForByte(byte);
        if (this.pos >= NR_COLS) {
            logger.log('WARNING', 'Cannot insert ' + byte.toString(16) +
=======
  backSpace () {
    this.moveCursor(-1);
    this.chars[this.pos].setChar(' ', this.currPenState);
  }

  insertChar (byte) {
    if (byte >= 0x90) { // Extended char
      this.backSpace();
    }
    let char = getCharForByte(byte);
    if (this.pos >= NR_COLS) {
      logger.log('ERROR', 'Cannot insert ' + byte.toString(16) +
>>>>>>> 661d31ed
                        ' (' + char + ') at position ' + this.pos + '. Skipping it!');
      return;
    }
    this.chars[this.pos].setChar(char, this.currPenState);
    this.moveCursor(1);
  }

  clearFromPos (startPos) {
    let i;
    for (i = startPos; i < NR_COLS; i++)
      this.chars[i].reset();
  }

  clear () {
    this.clearFromPos(0);
    this.pos = 0;
    this.currPenState.reset();
  }

  clearToEndOfRow () {
    this.clearFromPos(this.pos);
  }

  getTextString () {
    let chars = [];
    let empty = true;
    for (let i = 0; i < NR_COLS; i++) {
      let char = this.chars[i].uchar;
      if (char !== ' ')
        empty = false;

      chars.push(char);
    }
    if (empty)
      return '';
    else
      return chars.join('');
  }

  setPenStyles (styles) {
    this.currPenState.setStyles(styles);
    let currChar = this.chars[this.pos];
    currChar.setPenState(this.currPenState);
  }
}

/**
 * Keep a CEA-608 screen of 32x15 styled characters
 * @constructor
*/
class CaptionScreen {
  constructor () {
    this.rows = [];
    for (let i = 0; i < NR_ROWS; i++)
      this.rows.push(new Row()); // Note that we use zero-based numbering (0-14)

    this.currRow = NR_ROWS - 1;
    this.nrRollUpRows = null;
    this.reset();
  }

  reset () {
    for (let i = 0; i < NR_ROWS; i++)
      this.rows[i].clear();

    this.currRow = NR_ROWS - 1;
  }

  equals (other) {
    let equal = true;
    for (let i = 0; i < NR_ROWS; i++) {
      if (!this.rows[i].equals(other.rows[i])) {
        equal = false;
        break;
      }
    }
    return equal;
  }

  copy (other) {
    for (let i = 0; i < NR_ROWS; i++)
      this.rows[i].copy(other.rows[i]);
  }

  isEmpty () {
    let empty = true;
    for (let i = 0; i < NR_ROWS; i++) {
      if (!this.rows[i].isEmpty()) {
        empty = false;
        break;
      }
    }
    return empty;
  }

  backSpace () {
    let row = this.rows[this.currRow];
    row.backSpace();
  }

  clearToEndOfRow () {
    let row = this.rows[this.currRow];
    row.clearToEndOfRow();
  }

  /**
     * Insert a character (without styling) in the current row.
     */
  insertChar (char) {
    let row = this.rows[this.currRow];
    row.insertChar(char);
  }

  setPen (styles) {
    let row = this.rows[this.currRow];
    row.setPenStyles(styles);
  }

  moveCursor (relPos) {
    let row = this.rows[this.currRow];
    row.moveCursor(relPos);
  }

  setCursor (absPos) {
    logger.log('INFO', 'setCursor: ' + absPos);
    let row = this.rows[this.currRow];
    row.setCursor(absPos);
  }

  setPAC (pacData) {
    logger.log('INFO', 'pacData = ' + JSON.stringify(pacData));
    let newRow = pacData.row - 1;
    if (this.nrRollUpRows && newRow < this.nrRollUpRows - 1)
      newRow = this.nrRollUpRows - 1;

    // Make sure this only affects Roll-up Captions by checking this.nrRollUpRows
    if (this.nrRollUpRows && this.currRow !== newRow) {
      // clear all rows first
      for (let i = 0; i < NR_ROWS; i++)
        this.rows[i].clear();

      // Copy this.nrRollUpRows rows from lastOutputScreen and place it in the newRow location
      // topRowIndex - the start of rows to copy (inclusive index)
      let topRowIndex = this.currRow + 1 - (this.nrRollUpRows);
      // We only copy if the last position was already shown.
      // We use the cueStartTime value to check this.
      const lastOutputScreen = this.lastOutputScreen;
      if (lastOutputScreen) {
        let prevLineTime = lastOutputScreen.rows[topRowIndex].cueStartTime;
        if (prevLineTime && prevLineTime < logger.time) {
          for (let i = 0; i < this.nrRollUpRows; i++)
            this.rows[newRow - this.nrRollUpRows + i + 1].copy(lastOutputScreen.rows[topRowIndex + i]);
        }
      }
    }

    this.currRow = newRow;
    let row = this.rows[this.currRow];
    if (pacData.indent !== null) {
      let indent = pacData.indent;
      let prevPos = Math.max(indent - 1, 0);
      row.setCursor(pacData.indent);
      pacData.color = row.chars[prevPos].penState.foreground;
    }
    let styles = { foreground: pacData.color, underline: pacData.underline, italics: pacData.italics, background: 'black', flash: false };
    this.setPen(styles);
  }

  /**
     * Set background/extra foreground, but first do back_space, and then insert space (backwards compatibility).
     */
  setBkgData (bkgData) {
    logger.log('INFO', 'bkgData = ' + JSON.stringify(bkgData));
    this.backSpace();
    this.setPen(bkgData);
    this.insertChar(0x20); // Space
  }

  setRollUpRows (nrRows) {
    this.nrRollUpRows = nrRows;
  }

  rollUp () {
    if (this.nrRollUpRows === null) {
      logger.log('DEBUG', 'roll_up but nrRollUpRows not set yet');
      return; // Not properly setup
    }
    logger.log('TEXT', this.getDisplayText());
    let topRowIndex = this.currRow + 1 - this.nrRollUpRows;
    let topRow = this.rows.splice(topRowIndex, 1)[0];
    topRow.clear();
    this.rows.splice(this.currRow, 0, topRow);
    logger.log('INFO', 'Rolling up');
    // logger.log('TEXT', this.get_display_text())
  }

  /**
    * Get all non-empty rows with as unicode text.
    */
  getDisplayText (asOneRow) {
    asOneRow = asOneRow || false;
    let displayText = [];
    let text = '';
    let rowNr = -1;
    for (let i = 0; i < NR_ROWS; i++) {
      let rowText = this.rows[i].getTextString();
      if (rowText) {
        rowNr = i + 1;
        if (asOneRow)
          displayText.push('Row ' + rowNr + ': \'' + rowText + '\'');
        else
          displayText.push(rowText.trim());
      }
    }
    if (displayText.length > 0) {
      if (asOneRow)
        text = '[' + displayText.join(' | ') + ']';
      else
        text = displayText.join('\n');
    }
    return text;
  }

  getTextAndFormat () {
    return this.rows;
  }
}

<<<<<<< HEAD
//var modes = ['MODE_ROLL-UP', 'MODE_POP-ON', 'MODE_PAINT-ON', 'MODE_TEXT'];

class Cea608Channel
{
    constructor(channelNumber, outputFilter) {

        this.chNr = channelNumber;
        this.outputFilter = outputFilter;
        this.mode = null;
        this.verbose = 0;
        this.displayedMemory = new CaptionScreen();
        this.nonDisplayedMemory = new CaptionScreen();
        this.lastOutputScreen = new CaptionScreen();
        this.currRollUpRow = this.displayedMemory.rows[NR_ROWS-1];
        this.writeScreen = this.displayedMemory;
        this.mode = null;
        this.cueStartTime = null; // Keeps track of where a cue started.
    }

    reset() {
        this.mode = null;
        this.displayedMemory.reset();
        this.nonDisplayedMemory.reset();
        this.lastOutputScreen.reset();
        this.currRollUpRow = this.displayedMemory.rows[NR_ROWS-1];
        this.writeScreen = this.displayedMemory;
        this.mode = null;
        this.cueStartTime = null;
        this.lastCueEndTime = null;
    }

    getHandler() {
        return this.outputFilter;
    }

    setHandler(newHandler) {
        this.outputFilter = newHandler;
    }

    setPAC(pacData) {
        this.writeScreen.setPAC(pacData);
    }

    setBkgData(bkgData) {
        this.writeScreen.setBkgData(bkgData);
    }

    setMode(newMode) {
        if (newMode === this.mode) {
            return;
        }
        this.mode = newMode;
        logger.log('INFO', 'MODE=' + newMode);
        if (this.mode === 'MODE_POP-ON') {
            this.writeScreen = this.nonDisplayedMemory;
        } else {
            this.writeScreen = this.displayedMemory;
            this.writeScreen.reset();
        }
        if (this.mode !== 'MODE_ROLL-UP') {
            this.displayedMemory.nrRollUpRows = null;
            this.nonDisplayedMemory.nrRollUpRows = null;
        }
        this.mode = newMode;
    }

    insertChars(chars) {
        for (var i = 0 ; i < chars.length ; i++) {
            this.writeScreen.insertChar(chars[i]);
        }
        var screen = this.writeScreen === this.displayedMemory ? 'DISP' : 'NON_DISP';
        logger.log('INFO', screen + ': ' + this.writeScreen.getDisplayText(true));
        if (this.mode === 'MODE_PAINT-ON' || this.mode === 'MODE_ROLL-UP') {
            logger.log('TEXT', 'DISPLAYED: ' + this.displayedMemory.getDisplayText(true));
            this.outputDataUpdate();
        }
    }

    ccRCL() { // Resume Caption Loading (switch mode to Pop On)
        logger.log('INFO', 'RCL - Resume Caption Loading');
        this.setMode('MODE_POP-ON');
    }

    ccBS() { // BackSpace
        logger.log('INFO', 'BS - BackSpace');
        if (this.mode === 'MODE_TEXT') {
            return;
        }
        this.writeScreen.backSpace();
        if (this.writeScreen === this.displayedMemory) {
            this.outputDataUpdate();
        }
    }

    ccAOF() { // Reserved (formerly Alarm Off)
        return;
    }

    ccAON() { // Reserved (formerly Alarm On)
        return;
    }

    ccDER() { // Delete to End of Row
        logger.log('INFO', 'DER- Delete to End of Row');
        this.writeScreen.clearToEndOfRow();
        this.outputDataUpdate();
    }

    ccRU(nrRows) { //Roll-Up Captions-2,3,or 4 Rows
        logger.log('INFO', 'RU(' + nrRows +') - Roll Up');
        this.writeScreen = this.displayedMemory;
        this.setMode('MODE_ROLL-UP');
        this.writeScreen.setRollUpRows(nrRows);
    }

    ccFON() { //Flash On
        logger.log('INFO', 'FON - Flash On');
        this.writeScreen.setPen({flash : true});
    }

    ccRDC() { // Resume Direct Captioning (switch mode to PaintOn)
        logger.log('INFO', 'RDC - Resume Direct Captioning');
        this.setMode('MODE_PAINT-ON');
    }

    ccTR() { // Text Restart in text mode (not supported, however)
        logger.log('INFO', 'TR');
        this.setMode('MODE_TEXT');
    }

    ccRTD() { // Resume Text Display in Text mode (not supported, however)
        logger.log('INFO', 'RTD');
        this.setMode('MODE_TEXT');
    }

    ccEDM() { // Erase Displayed Memory
        logger.log('INFO', 'EDM - Erase Displayed Memory');
        this.displayedMemory.reset();
        this.outputDataUpdate(true);
    }

    ccCR() { // Carriage Return
        logger.log('CR - Carriage Return');
        this.writeScreen.rollUp();
        this.outputDataUpdate(true);
    }

    ccENM() { //Erase Non-Displayed Memory
        logger.log('INFO', 'ENM - Erase Non-displayed Memory');
        this.nonDisplayedMemory.reset();
    }

    ccEOC() { //End of Caption (Flip Memories)
        logger.log('INFO', 'EOC - End Of Caption');
        if (this.mode === 'MODE_POP-ON') {
            var tmp = this.displayedMemory;
            this.displayedMemory = this.nonDisplayedMemory;
            this.nonDisplayedMemory = tmp;
            this.writeScreen = this.nonDisplayedMemory;
            logger.log('TEXT', 'DISP: ' + this.displayedMemory.getDisplayText());
        }
        this.outputDataUpdate(true);
    }

    ccTO(nrCols) { // Tab Offset 1,2, or 3 columns
        logger.log('INFO', 'TO(' + nrCols + ') - Tab Offset');
        this.writeScreen.moveCursor(nrCols);
    }

    ccMIDROW(secondByte) { // Parse MIDROW command
        var styles = {flash : false};
        styles.underline = secondByte % 2 === 1;
        styles.italics = secondByte >= 0x2e;
        if (!styles.italics) {
            var colorIndex = Math.floor(secondByte/2) - 0x10;
            var colors = ['white', 'green', 'blue', 'cyan', 'red', 'yellow', 'magenta'];
            styles.foreground = colors[colorIndex];
        } else {
            styles.foreground = 'white';
=======
// var modes = ['MODE_ROLL-UP', 'MODE_POP-ON', 'MODE_PAINT-ON', 'MODE_TEXT'];

class Cea608Channel {
  constructor (channelNumber, outputFilter) {
    this.chNr = channelNumber;
    this.outputFilter = outputFilter;
    this.mode = null;
    this.verbose = 0;
    this.displayedMemory = new CaptionScreen();
    this.nonDisplayedMemory = new CaptionScreen();
    this.lastOutputScreen = new CaptionScreen();
    this.currRollUpRow = this.displayedMemory.rows[NR_ROWS - 1];
    this.writeScreen = this.displayedMemory;
    this.mode = null;
    this.cueStartTime = null; // Keeps track of where a cue started.
  }

  reset () {
    this.mode = null;
    this.displayedMemory.reset();
    this.nonDisplayedMemory.reset();
    this.lastOutputScreen.reset();
    this.currRollUpRow = this.displayedMemory.rows[NR_ROWS - 1];
    this.writeScreen = this.displayedMemory;
    this.mode = null;
    this.cueStartTime = null;
    this.lastCueEndTime = null;
  }

  getHandler () {
    return this.outputFilter;
  }

  setHandler (newHandler) {
    this.outputFilter = newHandler;
  }

  setPAC (pacData) {
    this.writeScreen.setPAC(pacData);
  }

  setBkgData (bkgData) {
    this.writeScreen.setBkgData(bkgData);
  }

  setMode (newMode) {
    if (newMode === this.mode)
      return;

    this.mode = newMode;
    logger.log('INFO', 'MODE=' + newMode);
    if (this.mode === 'MODE_POP-ON') {
      this.writeScreen = this.nonDisplayedMemory;
    } else {
      this.writeScreen = this.displayedMemory;
      this.writeScreen.reset();
    }
    if (this.mode !== 'MODE_ROLL-UP') {
      this.displayedMemory.nrRollUpRows = null;
      this.nonDisplayedMemory.nrRollUpRows = null;
    }
    this.mode = newMode;
  }

  insertChars (chars) {
    for (let i = 0; i < chars.length; i++)
      this.writeScreen.insertChar(chars[i]);

    let screen = this.writeScreen === this.displayedMemory ? 'DISP' : 'NON_DISP';
    logger.log('INFO', screen + ': ' + this.writeScreen.getDisplayText(true));
    if (this.mode === 'MODE_PAINT-ON' || this.mode === 'MODE_ROLL-UP') {
      logger.log('TEXT', 'DISPLAYED: ' + this.displayedMemory.getDisplayText(true));
      this.outputDataUpdate();
    }
  }

  ccRCL () { // Resume Caption Loading (switch mode to Pop On)
    logger.log('INFO', 'RCL - Resume Caption Loading');
    this.setMode('MODE_POP-ON');
  }

  ccBS () { // BackSpace
    logger.log('INFO', 'BS - BackSpace');
    if (this.mode === 'MODE_TEXT')
      return;

    this.writeScreen.backSpace();
    if (this.writeScreen === this.displayedMemory)
      this.outputDataUpdate();
  }

  ccAOF () { // Reserved (formerly Alarm Off)

  }

  ccAON () { // Reserved (formerly Alarm On)

  }

  ccDER () { // Delete to End of Row
    logger.log('INFO', 'DER- Delete to End of Row');
    this.writeScreen.clearToEndOfRow();
    this.outputDataUpdate();
  }

  ccRU (nrRows) { // Roll-Up Captions-2,3,or 4 Rows
    logger.log('INFO', 'RU(' + nrRows + ') - Roll Up');
    this.writeScreen = this.displayedMemory;
    this.setMode('MODE_ROLL-UP');
    this.writeScreen.setRollUpRows(nrRows);
  }

  ccFON () { // Flash On
    logger.log('INFO', 'FON - Flash On');
    this.writeScreen.setPen({ flash: true });
  }

  ccRDC () { // Resume Direct Captioning (switch mode to PaintOn)
    logger.log('INFO', 'RDC - Resume Direct Captioning');
    this.setMode('MODE_PAINT-ON');
  }

  ccTR () { // Text Restart in text mode (not supported, however)
    logger.log('INFO', 'TR');
    this.setMode('MODE_TEXT');
  }

  ccRTD () { // Resume Text Display in Text mode (not supported, however)
    logger.log('INFO', 'RTD');
    this.setMode('MODE_TEXT');
  }

  ccEDM () { // Erase Displayed Memory
    logger.log('INFO', 'EDM - Erase Displayed Memory');
    this.displayedMemory.reset();
    this.outputDataUpdate(true);
  }

  ccCR () { // Carriage Return
    logger.log('CR - Carriage Return');
    this.writeScreen.rollUp();
    this.outputDataUpdate(true);
  }

  ccENM () { // Erase Non-Displayed Memory
    logger.log('INFO', 'ENM - Erase Non-displayed Memory');
    this.nonDisplayedMemory.reset();
  }

  ccEOC () { // End of Caption (Flip Memories)
    logger.log('INFO', 'EOC - End Of Caption');
    if (this.mode === 'MODE_POP-ON') {
      let tmp = this.displayedMemory;
      this.displayedMemory = this.nonDisplayedMemory;
      this.nonDisplayedMemory = tmp;
      this.writeScreen = this.nonDisplayedMemory;
      logger.log('TEXT', 'DISP: ' + this.displayedMemory.getDisplayText());
    }
    this.outputDataUpdate(true);
  }

  ccTO (nrCols) { // Tab Offset 1,2, or 3 columns
    logger.log('INFO', 'TO(' + nrCols + ') - Tab Offset');
    this.writeScreen.moveCursor(nrCols);
  }

  ccMIDROW (secondByte) { // Parse MIDROW command
    let styles = { flash: false };
    styles.underline = secondByte % 2 === 1;
    styles.italics = secondByte >= 0x2e;
    if (!styles.italics) {
      let colorIndex = Math.floor(secondByte / 2) - 0x10;
      let colors = ['white', 'green', 'blue', 'cyan', 'red', 'yellow', 'magenta'];
      styles.foreground = colors[colorIndex];
    } else {
      styles.foreground = 'white';
    }
    logger.log('INFO', 'MIDROW: ' + JSON.stringify(styles));
    this.writeScreen.setPen(styles);
  }

  outputDataUpdate (dispatch = false) {
    let t = logger.time;
    if (t === null)
      return;

    if (this.outputFilter) {
      if (this.cueStartTime === null && !this.displayedMemory.isEmpty()) { // Start of a new cue
        this.cueStartTime = t;
      } else {
        if (!this.displayedMemory.equals(this.lastOutputScreen)) {
          if (this.outputFilter.newCue) {
            this.outputFilter.newCue(this.cueStartTime, t, this.lastOutputScreen);
            if (dispatch === true && this.outputFilter.dispatchCue)
              this.outputFilter.dispatchCue();
          }
          this.cueStartTime = this.displayedMemory.isEmpty() ? null : t;
>>>>>>> 661d31ed
        }
      }
      this.lastOutputScreen.copy(this.displayedMemory);
    }
  }

<<<<<<< HEAD
    outputDataUpdate(dispatch = false) {
        let t = logger.time;
        if (t === null) {
            return;
        }
        if (this.outputFilter) {
            if (this.cueStartTime === null && !this.displayedMemory.isEmpty()) { // Start of a new cue
                this.cueStartTime = t;
            } else {
                if (!this.displayedMemory.equals(this.lastOutputScreen)) {
                    if (this.outputFilter.newCue) {
                        this.outputFilter.newCue(this.cueStartTime, t, this.lastOutputScreen);
                        if (dispatch === true && this.outputFilter.dispatchCue) {
                            this.outputFilter.dispatchCue();
                        }
                    }
                    this.cueStartTime = this.displayedMemory.isEmpty() ? null : t;
                }
            }
            this.lastOutputScreen.copy(this.displayedMemory);
        }
    }
=======
  cueSplitAtTime (t) {
    if (this.outputFilter) {
      if (!this.displayedMemory.isEmpty()) {
        if (this.outputFilter.newCue)
          this.outputFilter.newCue(this.cueStartTime, t, this.displayedMemory);
>>>>>>> 661d31ed

        this.cueStartTime = t;
      }
    }
  }
}

class Cea608Parser {
  constructor (field, out1, out2) {
    this.field = field || 1;
    this.outputs = [out1, out2];
    this.channels = [new Cea608Channel(1, out1), new Cea608Channel(2, out2)];
    this.currChNr = -1; // Will be 1 or 2
    this.lastCmdA = null; // First byte of last command
    this.lastCmdB = null; // Second byte of last command
    this.bufferedData = [];
    this.startTime = null;
    this.lastTime = null;
    this.dataCounters = { 'padding': 0, 'char': 0, 'cmd': 0, 'other': 0 };
  }

  getHandler (index) {
    return this.channels[index].getHandler();
  }

  setHandler (index, newHandler) {
    this.channels[index].setHandler(newHandler);
  }

  /**
     * Add data for time t in forms of list of bytes (unsigned ints). The bytes are treated as pairs.
     */
  addData (t, byteList) {
    let cmdFound, a, b,
      charsFound = false;

    this.lastTime = t;
    logger.setTime(t);

    for (let i = 0; i < byteList.length; i += 2) {
      a = byteList[i] & 0x7f;
      b = byteList[i + 1] & 0x7f;
      if (a === 0 && b === 0) {
        this.dataCounters.padding += 2;
        continue;
      } else {
        logger.log('DATA', '[' + numArrayToHexArray([byteList[i], byteList[i + 1]]) + '] -> (' + numArrayToHexArray([a, b]) + ')');
      }
      cmdFound = this.parseCmd(a, b);
      if (!cmdFound)
        cmdFound = this.parseMidrow(a, b);

      if (!cmdFound)
        cmdFound = this.parsePAC(a, b);

      if (!cmdFound)
        cmdFound = this.parseBackgroundAttributes(a, b);

      if (!cmdFound) {
        charsFound = this.parseChars(a, b);
        if (charsFound) {
          if (this.currChNr && this.currChNr >= 0) {
            let channel = this.channels[this.currChNr - 1];
            channel.insertChars(charsFound);
          } else {
            logger.log('WARNING', 'No channel found yet. TEXT-MODE?');
          }
        }
      }
      if (cmdFound) {
        this.dataCounters.cmd += 2;
      } else if (charsFound) {
        this.dataCounters.char += 2;
      } else {
        this.dataCounters.other += 2;
        logger.log('WARNING', 'Couldn\'t parse cleaned data ' + numArrayToHexArray([a, b]) +
                            ' orig: ' + numArrayToHexArray([byteList[i], byteList[i + 1]]));
      }
    }
  }

  /**
     * Parse Command.
     * @returns {Boolean} Tells if a command was found
     */
  parseCmd (a, b) {
    let chNr = null;

    let cond1 = (a === 0x14 || a === 0x1C) && (b >= 0x20 && b <= 0x2F);
    let cond2 = (a === 0x17 || a === 0x1F) && (b >= 0x21 && b <= 0x23);
    if (!(cond1 || cond2))
      return false;

    if (a === this.lastCmdA && b === this.lastCmdB) {
      this.lastCmdA = null;
      this.lastCmdB = null; // Repeated commands are dropped (once)
      logger.log('DEBUG', 'Repeated command (' + numArrayToHexArray([a, b]) + ') is dropped');
      return true;
    }

    if (a === 0x14 || a === 0x17)
      chNr = 1;
    else
      chNr = 2; // (a === 0x1C || a=== 0x1f)

    let channel = this.channels[chNr - 1];

    if (a === 0x14 || a === 0x1C) {
      if (b === 0x20)
        channel.ccRCL();
      else if (b === 0x21)
        channel.ccBS();
      else if (b === 0x22)
        channel.ccAOF();
      else if (b === 0x23)
        channel.ccAON();
      else if (b === 0x24)
        channel.ccDER();
      else if (b === 0x25)
        channel.ccRU(2);
      else if (b === 0x26)
        channel.ccRU(3);
      else if (b === 0x27)
        channel.ccRU(4);
      else if (b === 0x28)
        channel.ccFON();
      else if (b === 0x29)
        channel.ccRDC();
      else if (b === 0x2A)
        channel.ccTR();
      else if (b === 0x2B)
        channel.ccRTD();
      else if (b === 0x2C)
        channel.ccEDM();
      else if (b === 0x2D)
        channel.ccCR();
      else if (b === 0x2E)
        channel.ccENM();
      else if (b === 0x2F)
        channel.ccEOC();
    } else { // a == 0x17 || a == 0x1F
      channel.ccTO(b - 0x20);
    }
    this.lastCmdA = a;
    this.lastCmdB = b;
    this.currChNr = chNr;
    return true;
  }

  /**
     * Parse midrow styling command
     * @returns {Boolean}
     */
  parseMidrow (a, b) {
    let chNr = null;

    if (((a === 0x11) || (a === 0x19)) && b >= 0x20 && b <= 0x2f) {
      if (a === 0x11)
        chNr = 1;
      else
        chNr = 2;

      if (chNr !== this.currChNr) {
        logger.log('ERROR', 'Mismatch channel in midrow parsing');
        return false;
      }
      let channel = this.channels[chNr - 1];
      channel.ccMIDROW(b);
      logger.log('DEBUG', 'MIDROW (' + numArrayToHexArray([a, b]) + ')');
      return true;
    }
    return false;
  }
  /**
     * Parse Preable Access Codes (Table 53).
     * @returns {Boolean} Tells if PAC found
     */
  parsePAC (a, b) {
    let chNr = null;
    let row = null;

    let case1 = ((a >= 0x11 && a <= 0x17) || (a >= 0x19 && a <= 0x1F)) && (b >= 0x40 && b <= 0x7F);
    let case2 = (a === 0x10 || a === 0x18) && (b >= 0x40 && b <= 0x5F);
    if (!(case1 || case2))
      return false;

    if (a === this.lastCmdA && b === this.lastCmdB) {
      this.lastCmdA = null;
      this.lastCmdB = null;
      return true; // Repeated commands are dropped (once)
    }

    chNr = (a <= 0x17) ? 1 : 2;

    if (b >= 0x40 && b <= 0x5F) {
      row = (chNr === 1) ? rowsLowCh1[a] : rowsLowCh2[a];
    } else { // 0x60 <= b <= 0x7F
      row = (chNr === 1) ? rowsHighCh1[a] : rowsHighCh2[a];
    }
    let pacData = this.interpretPAC(row, b);
    let channel = this.channels[chNr - 1];
    channel.setPAC(pacData);
    this.lastCmdA = a;
    this.lastCmdB = b;
    this.currChNr = chNr;
    return true;
  }

  /**
     * Interpret the second byte of the pac, and return the information.
     * @returns {Object} pacData with style parameters.
     */
  interpretPAC (row, byte) {
    let pacIndex = byte;
    let pacData = { color: null, italics: false, indent: null, underline: false, row: row };

    if (byte > 0x5F)
      pacIndex = byte - 0x60;
    else
      pacIndex = byte - 0x40;

    pacData.underline = (pacIndex & 1) === 1;
    if (pacIndex <= 0xd) {
      pacData.color = ['white', 'green', 'blue', 'cyan', 'red', 'yellow', 'magenta', 'white'][Math.floor(pacIndex / 2)];
    } else if (pacIndex <= 0xf) {
      pacData.italics = true;
      pacData.color = 'white';
    } else {
      pacData.indent = (Math.floor((pacIndex - 0x10) / 2)) * 4;
    }
    return pacData; // Note that row has zero offset. The spec uses 1.
  }

  /**
     * Parse characters.
     * @returns An array with 1 to 2 codes corresponding to chars, if found. null otherwise.
     */
  parseChars (a, b) {
    let channelNr = null,
      charCodes = null,
      charCode1 = null;

    if (a >= 0x19) {
      channelNr = 2;
      charCode1 = a - 8;
    } else {
      channelNr = 1;
      charCode1 = a;
    }
    if (charCode1 >= 0x11 && charCode1 <= 0x13) {
      // Special character
      let oneCode = b;
      if (charCode1 === 0x11)
        oneCode = b + 0x50;
      else if (charCode1 === 0x12)
        oneCode = b + 0x70;
      else
        oneCode = b + 0x90;

      logger.log('INFO', 'Special char \'' + getCharForByte(oneCode) + '\' in channel ' + channelNr);
      charCodes = [oneCode];
    } else if (a >= 0x20 && a <= 0x7f) {
      charCodes = (b === 0) ? [a] : [a, b];
    }
    if (charCodes) {
      let hexCodes = numArrayToHexArray(charCodes);
      logger.log('DEBUG', 'Char codes =  ' + hexCodes.join(','));
      this.lastCmdA = null;
      this.lastCmdB = null;
    }
    return charCodes;
  }

  /**
    * Parse extended background attributes as well as new foreground color black.
    * @returns{Boolean} Tells if background attributes are found
    */
  parseBackgroundAttributes (a, b) {
    let bkgData,
      index,
      chNr,
      channel;

    let case1 = (a === 0x10 || a === 0x18) && (b >= 0x20 && b <= 0x2f);
    let case2 = (a === 0x17 || a === 0x1f) && (b >= 0x2d && b <= 0x2f);
    if (!(case1 || case2))
      return false;

    bkgData = {};
    if (a === 0x10 || a === 0x18) {
      index = Math.floor((b - 0x20) / 2);
      bkgData.background = backgroundColors[index];
      if (b % 2 === 1)
        bkgData.background = bkgData.background + '_semi';
    } else if (b === 0x2d) {
      bkgData.background = 'transparent';
    } else {
      bkgData.foreground = 'black';
      if (b === 0x2f)
        bkgData.underline = true;
    }
    chNr = (a < 0x18) ? 1 : 2;
    channel = this.channels[chNr - 1];
    channel.setBkgData(bkgData);
    this.lastCmdA = null;
    this.lastCmdB = null;
    return true;
  }

  /**
     * Reset state of parser and its channels.
     */
  reset () {
    for (let i = 0; i < this.channels.length; i++) {
      if (this.channels[i])
        this.channels[i].reset();
    }
    this.lastCmdA = null;
    this.lastCmdB = null;
  }

  /**
     * Trigger the generation of a cue, and the start of a new one if displayScreens are not empty.
     */
  cueSplitAtTime (t) {
    for (let i = 0; i < this.channels.length; i++) {
      if (this.channels[i])
        this.channels[i].cueSplitAtTime(t);
    }
  }
}

export default Cea608Parser;<|MERGE_RESOLUTION|>--- conflicted
+++ resolved
@@ -163,21 +163,6 @@
 /**
  * Simple logger class to be able to write with time-stamps and filter on level.
  */
-<<<<<<< HEAD
-var logger = {
-    verboseFilter : {'DATA' : 3, 'DEBUG' : 3, 'INFO' : 2, 'WARNING' : 2, 'TEXT' : 1, 'ERROR' : 0},
-    time : null,
-    verboseLevel : 0, // Only write errors
-    setTime : function(newTime) {
-        this.time = newTime;
-    },
-    log : function(severity, msg) {
-        var minLevel = this.verboseFilter[severity];
-        if (this.verboseLevel >= minLevel) {
-            console.log(this.time.toFixed(3) + ' [' + severity + '] ' + msg);
-        }
-    }
-=======
 let logger = {
   verboseFilter: { 'DATA': 3, 'DEBUG': 3, 'INFO': 2, 'WARNING': 2, 'TEXT': 1, 'ERROR': 0 },
   time: null,
@@ -190,7 +175,6 @@
     if (this.verboseLevel >= minLevel)
       console.log(this.time + ' [' + severity + '] ' + msg);
   }
->>>>>>> 661d31ed
 };
 
 let numArrayToHexArray = function (numArray) {
@@ -364,20 +348,6 @@
   /**
      * Backspace, move one step back and clear character.
      */
-<<<<<<< HEAD
-    backSpace() {
-        this.moveCursor(-1);
-        this.chars[this.pos].setChar(' ', this.currPenState);
-    }
-
-    insertChar(byte) {
-        if (byte >= 0x90) { //Extended char
-            this.backSpace();
-        }
-        var char = getCharForByte(byte);
-        if (this.pos >= NR_COLS) {
-            logger.log('WARNING', 'Cannot insert ' + byte.toString(16) +
-=======
   backSpace () {
     this.moveCursor(-1);
     this.chars[this.pos].setChar(' ', this.currPenState);
@@ -390,7 +360,6 @@
     let char = getCharForByte(byte);
     if (this.pos >= NR_COLS) {
       logger.log('ERROR', 'Cannot insert ' + byte.toString(16) +
->>>>>>> 661d31ed
                         ' (' + char + ') at position ' + this.pos + '. Skipping it!');
       return;
     }
@@ -619,187 +588,6 @@
   }
 }
 
-<<<<<<< HEAD
-//var modes = ['MODE_ROLL-UP', 'MODE_POP-ON', 'MODE_PAINT-ON', 'MODE_TEXT'];
-
-class Cea608Channel
-{
-    constructor(channelNumber, outputFilter) {
-
-        this.chNr = channelNumber;
-        this.outputFilter = outputFilter;
-        this.mode = null;
-        this.verbose = 0;
-        this.displayedMemory = new CaptionScreen();
-        this.nonDisplayedMemory = new CaptionScreen();
-        this.lastOutputScreen = new CaptionScreen();
-        this.currRollUpRow = this.displayedMemory.rows[NR_ROWS-1];
-        this.writeScreen = this.displayedMemory;
-        this.mode = null;
-        this.cueStartTime = null; // Keeps track of where a cue started.
-    }
-
-    reset() {
-        this.mode = null;
-        this.displayedMemory.reset();
-        this.nonDisplayedMemory.reset();
-        this.lastOutputScreen.reset();
-        this.currRollUpRow = this.displayedMemory.rows[NR_ROWS-1];
-        this.writeScreen = this.displayedMemory;
-        this.mode = null;
-        this.cueStartTime = null;
-        this.lastCueEndTime = null;
-    }
-
-    getHandler() {
-        return this.outputFilter;
-    }
-
-    setHandler(newHandler) {
-        this.outputFilter = newHandler;
-    }
-
-    setPAC(pacData) {
-        this.writeScreen.setPAC(pacData);
-    }
-
-    setBkgData(bkgData) {
-        this.writeScreen.setBkgData(bkgData);
-    }
-
-    setMode(newMode) {
-        if (newMode === this.mode) {
-            return;
-        }
-        this.mode = newMode;
-        logger.log('INFO', 'MODE=' + newMode);
-        if (this.mode === 'MODE_POP-ON') {
-            this.writeScreen = this.nonDisplayedMemory;
-        } else {
-            this.writeScreen = this.displayedMemory;
-            this.writeScreen.reset();
-        }
-        if (this.mode !== 'MODE_ROLL-UP') {
-            this.displayedMemory.nrRollUpRows = null;
-            this.nonDisplayedMemory.nrRollUpRows = null;
-        }
-        this.mode = newMode;
-    }
-
-    insertChars(chars) {
-        for (var i = 0 ; i < chars.length ; i++) {
-            this.writeScreen.insertChar(chars[i]);
-        }
-        var screen = this.writeScreen === this.displayedMemory ? 'DISP' : 'NON_DISP';
-        logger.log('INFO', screen + ': ' + this.writeScreen.getDisplayText(true));
-        if (this.mode === 'MODE_PAINT-ON' || this.mode === 'MODE_ROLL-UP') {
-            logger.log('TEXT', 'DISPLAYED: ' + this.displayedMemory.getDisplayText(true));
-            this.outputDataUpdate();
-        }
-    }
-
-    ccRCL() { // Resume Caption Loading (switch mode to Pop On)
-        logger.log('INFO', 'RCL - Resume Caption Loading');
-        this.setMode('MODE_POP-ON');
-    }
-
-    ccBS() { // BackSpace
-        logger.log('INFO', 'BS - BackSpace');
-        if (this.mode === 'MODE_TEXT') {
-            return;
-        }
-        this.writeScreen.backSpace();
-        if (this.writeScreen === this.displayedMemory) {
-            this.outputDataUpdate();
-        }
-    }
-
-    ccAOF() { // Reserved (formerly Alarm Off)
-        return;
-    }
-
-    ccAON() { // Reserved (formerly Alarm On)
-        return;
-    }
-
-    ccDER() { // Delete to End of Row
-        logger.log('INFO', 'DER- Delete to End of Row');
-        this.writeScreen.clearToEndOfRow();
-        this.outputDataUpdate();
-    }
-
-    ccRU(nrRows) { //Roll-Up Captions-2,3,or 4 Rows
-        logger.log('INFO', 'RU(' + nrRows +') - Roll Up');
-        this.writeScreen = this.displayedMemory;
-        this.setMode('MODE_ROLL-UP');
-        this.writeScreen.setRollUpRows(nrRows);
-    }
-
-    ccFON() { //Flash On
-        logger.log('INFO', 'FON - Flash On');
-        this.writeScreen.setPen({flash : true});
-    }
-
-    ccRDC() { // Resume Direct Captioning (switch mode to PaintOn)
-        logger.log('INFO', 'RDC - Resume Direct Captioning');
-        this.setMode('MODE_PAINT-ON');
-    }
-
-    ccTR() { // Text Restart in text mode (not supported, however)
-        logger.log('INFO', 'TR');
-        this.setMode('MODE_TEXT');
-    }
-
-    ccRTD() { // Resume Text Display in Text mode (not supported, however)
-        logger.log('INFO', 'RTD');
-        this.setMode('MODE_TEXT');
-    }
-
-    ccEDM() { // Erase Displayed Memory
-        logger.log('INFO', 'EDM - Erase Displayed Memory');
-        this.displayedMemory.reset();
-        this.outputDataUpdate(true);
-    }
-
-    ccCR() { // Carriage Return
-        logger.log('CR - Carriage Return');
-        this.writeScreen.rollUp();
-        this.outputDataUpdate(true);
-    }
-
-    ccENM() { //Erase Non-Displayed Memory
-        logger.log('INFO', 'ENM - Erase Non-displayed Memory');
-        this.nonDisplayedMemory.reset();
-    }
-
-    ccEOC() { //End of Caption (Flip Memories)
-        logger.log('INFO', 'EOC - End Of Caption');
-        if (this.mode === 'MODE_POP-ON') {
-            var tmp = this.displayedMemory;
-            this.displayedMemory = this.nonDisplayedMemory;
-            this.nonDisplayedMemory = tmp;
-            this.writeScreen = this.nonDisplayedMemory;
-            logger.log('TEXT', 'DISP: ' + this.displayedMemory.getDisplayText());
-        }
-        this.outputDataUpdate(true);
-    }
-
-    ccTO(nrCols) { // Tab Offset 1,2, or 3 columns
-        logger.log('INFO', 'TO(' + nrCols + ') - Tab Offset');
-        this.writeScreen.moveCursor(nrCols);
-    }
-
-    ccMIDROW(secondByte) { // Parse MIDROW command
-        var styles = {flash : false};
-        styles.underline = secondByte % 2 === 1;
-        styles.italics = secondByte >= 0x2e;
-        if (!styles.italics) {
-            var colorIndex = Math.floor(secondByte/2) - 0x10;
-            var colors = ['white', 'green', 'blue', 'cyan', 'red', 'yellow', 'magenta'];
-            styles.foreground = colors[colorIndex];
-        } else {
-            styles.foreground = 'white';
-=======
 // var modes = ['MODE_ROLL-UP', 'MODE_POP-ON', 'MODE_PAINT-ON', 'MODE_TEXT'];
 
 class Cea608Channel {
@@ -997,43 +785,17 @@
               this.outputFilter.dispatchCue();
           }
           this.cueStartTime = this.displayedMemory.isEmpty() ? null : t;
->>>>>>> 661d31ed
         }
       }
       this.lastOutputScreen.copy(this.displayedMemory);
     }
   }
 
-<<<<<<< HEAD
-    outputDataUpdate(dispatch = false) {
-        let t = logger.time;
-        if (t === null) {
-            return;
-        }
-        if (this.outputFilter) {
-            if (this.cueStartTime === null && !this.displayedMemory.isEmpty()) { // Start of a new cue
-                this.cueStartTime = t;
-            } else {
-                if (!this.displayedMemory.equals(this.lastOutputScreen)) {
-                    if (this.outputFilter.newCue) {
-                        this.outputFilter.newCue(this.cueStartTime, t, this.lastOutputScreen);
-                        if (dispatch === true && this.outputFilter.dispatchCue) {
-                            this.outputFilter.dispatchCue();
-                        }
-                    }
-                    this.cueStartTime = this.displayedMemory.isEmpty() ? null : t;
-                }
-            }
-            this.lastOutputScreen.copy(this.displayedMemory);
-        }
-    }
-=======
   cueSplitAtTime (t) {
     if (this.outputFilter) {
       if (!this.displayedMemory.isEmpty()) {
         if (this.outputFilter.newCue)
           this.outputFilter.newCue(this.cueStartTime, t, this.displayedMemory);
->>>>>>> 661d31ed
 
         this.cueStartTime = t;
       }
