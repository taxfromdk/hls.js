--- conflicted
+++ resolved
@@ -171,13 +171,8 @@
             if (this._level !== newLevel) {
                 logger.log(`switching to level ${newLevel}`);
                 this._level = newLevel;
-<<<<<<< HEAD
-            }
-            this.hls.trigger(Event.LEVEL_SWITCH, { level: newLevel });
-=======
                 this.hls.trigger(Event.LEVEL_SWITCH, { level: newLevel });
             }
->>>>>>> 6717a976
             var level = levels[newLevel],
                 levelDetails = level.details;
             // check if we need to load playlist for this level
@@ -311,12 +306,7 @@
                     details === ErrorDetails.LEVEL_LOAD_ERROR ||
                     details === ErrorDetails.LEVEL_LOAD_TIMEOUT
                 ) {
-<<<<<<< HEAD
-                    let hls = this.hls,
-                        media = hls.media,
-=======
                     let media = hls.media,
->>>>>>> 6717a976
                         // 0.5 : tolerance needed as some browsers stalls playback before reaching buffered end
                         mediaBuffered =
                             media &&
