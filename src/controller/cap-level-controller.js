/*
 * cap stream level to media size dimension controller
*/

import Event from '../events';
import EventHandler from '../event-handler';

class CapLevelController extends EventHandler {
  constructor (hls) {
    super(hls,
      Event.FPS_DROP_LEVEL_CAPPING,
      Event.MEDIA_ATTACHING,
<<<<<<< HEAD
      Event.MANIFEST_PARSED,
      Event.LEVELS_UPDATED);
	}
=======
      Event.MANIFEST_PARSED);
  }
>>>>>>> 661d31ed

  destroy () {
    if (this.hls.config.capLevelToPlayerSize) {
      this.media = this.restrictedLevels = null;
      this.autoLevelCapping = Number.POSITIVE_INFINITY;
      if (this.timer)
        this.timer = clearInterval(this.timer);
    }
  }

  onFpsDropLevelCapping (data) {
    // Don't add a restricted level more than once
    if (CapLevelController.isLevelAllowed(data.droppedLevel, this.restrictedLevels))
      this.restrictedLevels.push(data.droppedLevel);
  }

  onMediaAttaching (data) {
    this.media = data.media instanceof HTMLVideoElement ? data.media : null;
  }

  onManifestParsed (data) {
    const hls = this.hls;
    this.restrictedLevels = [];
    // Only fire getMaxLevel or detectPlayerSize if video is expected in the manifest
    if (hls.config.capLevelToPlayerSize && (data.video || (data.levels.length && data.altAudio))) {
      this.autoLevelCapping = Number.POSITIVE_INFINITY;
      this.levels = data.levels;
      hls.firstLevel = this.getMaxLevel(data.firstLevel);
      clearInterval(this.timer);
      this.timer = setInterval(this.detectPlayerSize.bind(this), 1000);
      this.detectPlayerSize();
    }
  }

<<<<<<< HEAD
  onLevelsUpdated(data) {
	  this.levels = data.levels;
  }

  detectPlayerSize() {
    if (this.media && this.mediaHeight > 0 && this.mediaWidth > 0) {
=======
  detectPlayerSize () {
    if (this.media) {
>>>>>>> 661d31ed
      let levelsLength = this.levels ? this.levels.length : 0;
      if (levelsLength) {
        const hls = this.hls;
        hls.autoLevelCapping = this.getMaxLevel(levelsLength - 1);
        if (hls.autoLevelCapping > this.autoLevelCapping) {
          // if auto level capping has a higher value for the previous one, flush the buffer using nextLevelSwitch
          // usually happen when the user go to the fullscreen mode.
          hls.streamController.nextLevelSwitch();
        }
        this.autoLevelCapping = hls.autoLevelCapping;
      }
    }
  }

  /*
  * returns level should be the one with the dimensions equal or greater than the media (player) dimensions (so the video will be downscaled)
  */
  getMaxLevel (capLevelIndex) {
    if (!this.levels)
      return -1;

    const validLevels = this.levels.filter((level, index) =>
      CapLevelController.isLevelAllowed(index, this.restrictedLevels) && index <= capLevelIndex
    );

    return CapLevelController.getMaxLevelByMediaSize(validLevels, this.mediaWidth, this.mediaHeight);
  }

  get mediaWidth () {
    let width;
    const media = this.media;
    if (media) {
      width = media.width || media.clientWidth || media.offsetWidth;
      width *= CapLevelController.contentScaleFactor;
    }
    return width;
  }

  get mediaHeight () {
    let height;
    const media = this.media;
    if (media) {
      height = media.height || media.clientHeight || media.offsetHeight;
      height *= CapLevelController.contentScaleFactor;
    }
    return height;
  }

  static get contentScaleFactor () {
    let pixelRatio = 1;
    try {
      pixelRatio = window.devicePixelRatio;
    } catch (e) {}
    return pixelRatio;
  }

  static isLevelAllowed (level, restrictedLevels = []) {
    return restrictedLevels.indexOf(level) === -1;
  }

  static getMaxLevelByMediaSize (levels, width, height) {
    if (!levels || (levels && !levels.length))
      return -1;

    // Levels can have the same dimensions but differing bandwidths - since levels are ordered, we can look to the next
    // to determine whether we've chosen the greatest bandwidth for the media's dimensions
    const atGreatestBandiwdth = (curLevel, nextLevel) => {
      if (!nextLevel)
        return true;

      return curLevel.width !== nextLevel.width || curLevel.height !== nextLevel.height;
    };

    // If we run through the loop without breaking, the media's dimensions are greater than every level, so default to
    // the max level
    let maxLevelIndex = levels.length - 1;

    for (let i = 0; i < levels.length; i += 1) {
      const level = levels[i];
      if ((level.width >= width || level.height >= height) && atGreatestBandiwdth(level, levels[i + 1])) {
        maxLevelIndex = i;
        break;
      }
    }

    return maxLevelIndex;
  }
}

export default CapLevelController;<|MERGE_RESOLUTION|>--- conflicted
+++ resolved
@@ -10,14 +10,9 @@
     super(hls,
       Event.FPS_DROP_LEVEL_CAPPING,
       Event.MEDIA_ATTACHING,
-<<<<<<< HEAD
       Event.MANIFEST_PARSED,
       Event.LEVELS_UPDATED);
 	}
-=======
-      Event.MANIFEST_PARSED);
-  }
->>>>>>> 661d31ed
 
   destroy () {
     if (this.hls.config.capLevelToPlayerSize) {
@@ -52,17 +47,12 @@
     }
   }
 
-<<<<<<< HEAD
   onLevelsUpdated(data) {
 	  this.levels = data.levels;
   }
 
   detectPlayerSize() {
     if (this.media && this.mediaHeight > 0 && this.mediaWidth > 0) {
-=======
-  detectPlayerSize () {
-    if (this.media) {
->>>>>>> 661d31ed
       let levelsLength = this.levels ? this.levels.length : 0;
       if (levelsLength) {
         const hls = this.hls;
